--- conflicted
+++ resolved
@@ -34,8 +34,6 @@
 */
 int32_t gcLockStartingEpoch = 0;
 
-int32_t SpeculativeThreshold = 5;
-
 /** A safe comparaison of epochs that deals with potential overflows.
     \todo So many possible bit twiddling hacks... Must resist...
 */
@@ -345,11 +343,7 @@
 
 bool
 GcLockBase::
-<<<<<<< HEAD
-updateData(Data & oldValue, Data & newValue, bool runDefer /* = true */)
-=======
 updateData(Data & oldValue, Data & newValue, RunDefer runDefer /* = true */)
->>>>>>> f65dfe02
 {
     bool wake;
     try {
@@ -437,11 +431,7 @@
 
 void
 GcLockBase::
-<<<<<<< HEAD
-enterCS(ThreadGcInfoEntry * entry, bool runDefer)
-=======
 enterCS(ThreadGcInfoEntry * entry, RunDefer runDefer)
->>>>>>> f65dfe02
 {
     if (!entry) entry = &getEntry();
         
@@ -489,11 +479,7 @@
 
 void
 GcLockBase::
-<<<<<<< HEAD
-exitCS(ThreadGcInfoEntry * entry, bool runDefer /* = true */)
-=======
 exitCS(ThreadGcInfoEntry * entry, RunDefer runDefer /* = true */)
->>>>>>> f65dfe02
 {
     if (entry->inEpoch == -1)
         throw ML::Exception("not in a CS");
